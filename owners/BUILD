load("//tools/bzl:plugin.bzl", "PLUGIN_DEPS_NEVERLINK", "gerrit_plugin")
load("//lib/prolog:prolog.bzl", "prolog_cafe_library")

PROLOG_PREDICATES = glob(["src/main/java/gerrit_owners/**/*.java"]) + [
    "src/main/java/com/vmware/gerrit/owners/OwnersStoredValues.java",
]

java_library(
    name = "gerrit-owners-predicates",
    srcs = PROLOG_PREDICATES,
    deps = [
        "@prolog-runtime//jar:neverlink",
        "//owners-common:owners-common",
    ] + PLUGIN_DEPS_NEVERLINK,
)

prolog_cafe_library(
    name = "gerrit-owners-prolog-rules",
    srcs = glob(["src/main/prolog/*.pl"]),
    deps = PLUGIN_DEPS_NEVERLINK + [
        ":gerrit-owners-predicates",
    ],
)

gerrit_plugin(
    name = "owners",
<<<<<<< HEAD
    srcs = ["src/main/java/com/googlesource/gerrit/owners/CompileStub.java"],
=======
    srcs = glob(
        [
            "src/main/java/**/*.java",
        ],
        exclude = PROLOG_PREDICATES,
    ),
>>>>>>> 47870e69
    manifest_entries = [
        "Implementation-Title: Gerrit OWNERS plugin",
        "Implementation-URL: https://gerrit.googlesource.com/plugins/owners",
        "Gerrit-PluginName: owners",
        "Gerrit-Module: com.googlesource.gerrit.owners.OwnersModule",
        "Gerrit-ApiVersion: 2.14-SNAPSHOT",
    ],
    resources = glob(["src/main/resources/**/*"]),
    deps = [
        ":gerrit-owners-predicates",
        ":gerrit-owners-prolog-rules",
        "//owners-common",
    ],
)<|MERGE_RESOLUTION|>--- conflicted
+++ resolved
@@ -2,7 +2,7 @@
 load("//lib/prolog:prolog.bzl", "prolog_cafe_library")
 
 PROLOG_PREDICATES = glob(["src/main/java/gerrit_owners/**/*.java"]) + [
-    "src/main/java/com/vmware/gerrit/owners/OwnersStoredValues.java",
+    "src/main/java/com/googlesource/gerrit/owners/OwnersStoredValues.java",
 ]
 
 java_library(
@@ -24,16 +24,12 @@
 
 gerrit_plugin(
     name = "owners",
-<<<<<<< HEAD
-    srcs = ["src/main/java/com/googlesource/gerrit/owners/CompileStub.java"],
-=======
     srcs = glob(
         [
             "src/main/java/**/*.java",
         ],
         exclude = PROLOG_PREDICATES,
     ),
->>>>>>> 47870e69
     manifest_entries = [
         "Implementation-Title: Gerrit OWNERS plugin",
         "Implementation-URL: https://gerrit.googlesource.com/plugins/owners",
