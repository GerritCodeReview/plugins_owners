<<<<<<< HEAD
load("//tools/bzl:junit.bzl", "junit_tests")
load("//tools/bzl:plugin.bzl", "PLUGIN_DEPS", "PLUGIN_DEPS_NEVERLINK", "PLUGIN_TEST_DEPS", "gerrit_plugin")
load("//lib/prolog:prolog.bzl", "prolog_cafe_library")
load("//owners-common:common.bzl", "EXTERNAL_DEPS")
=======
load("//tools/bzl:plugin.bzl", "PLUGIN_DEPS_NEVERLINK", "gerrit_plugin")
load("//lib/prolog:prolog.bzl", "prolog_cafe_library")

PROLOG_PREDICATES = glob(["src/main/java/gerrit_owners/**/*.java"]) + [
    "src/main/java/com/vmware/gerrit/owners/OwnersStoredValues.java",
]
>>>>>>> 1c7533b4

java_library(
    name = "gerrit-owners-predicates",
    srcs = PROLOG_PREDICATES,
    deps = [
        "@prolog-runtime//jar:neverlink",
        "//owners-common:owners-common",
<<<<<<< HEAD
    ] + PLUGIN_DEPS_NEVERLINK + EXTERNAL_DEPS,
=======
    ] + PLUGIN_DEPS_NEVERLINK,
>>>>>>> 1c7533b4
)

prolog_cafe_library(
    name = "gerrit-owners-prolog-rules",
    srcs = glob(["src/main/prolog/*.pl"]),
    deps = PLUGIN_DEPS_NEVERLINK + [
        ":gerrit-owners-predicates",
    ],
)

gerrit_plugin(
    name = "owners",
    srcs = glob(
        [
            "src/main/java/**/*.java",
        ],
        exclude = PROLOG_PREDICATES,
    ),
    manifest_entries = [
        "Implementation-Title: Gerrit OWNERS plugin",
        "Implementation-URL: https://gerrit.googlesource.com/plugins/owners",
        "Gerrit-PluginName: owners",
        "Gerrit-Module: com.vmware.gerrit.owners.OwnersModule",
        "Gerrit-ApiVersion: 2.14-SNAPSHOT",
    ],
    resources = glob(["src/main/resources/**/*"]),
    deps = [
        ":gerrit-owners-predicates",
        ":gerrit-owners-prolog-rules",
        "//owners-common",
<<<<<<< HEAD
    ] + EXTERNAL_DEPS,
=======
    ],
>>>>>>> 1c7533b4
)<|MERGE_RESOLUTION|>--- conflicted
+++ resolved
@@ -1,16 +1,9 @@
-<<<<<<< HEAD
-load("//tools/bzl:junit.bzl", "junit_tests")
-load("//tools/bzl:plugin.bzl", "PLUGIN_DEPS", "PLUGIN_DEPS_NEVERLINK", "PLUGIN_TEST_DEPS", "gerrit_plugin")
-load("//lib/prolog:prolog.bzl", "prolog_cafe_library")
-load("//owners-common:common.bzl", "EXTERNAL_DEPS")
-=======
 load("//tools/bzl:plugin.bzl", "PLUGIN_DEPS_NEVERLINK", "gerrit_plugin")
 load("//lib/prolog:prolog.bzl", "prolog_cafe_library")
 
 PROLOG_PREDICATES = glob(["src/main/java/gerrit_owners/**/*.java"]) + [
     "src/main/java/com/vmware/gerrit/owners/OwnersStoredValues.java",
 ]
->>>>>>> 1c7533b4
 
 java_library(
     name = "gerrit-owners-predicates",
@@ -18,11 +11,7 @@
     deps = [
         "@prolog-runtime//jar:neverlink",
         "//owners-common:owners-common",
-<<<<<<< HEAD
-    ] + PLUGIN_DEPS_NEVERLINK + EXTERNAL_DEPS,
-=======
     ] + PLUGIN_DEPS_NEVERLINK,
->>>>>>> 1c7533b4
 )
 
 prolog_cafe_library(
@@ -53,9 +42,5 @@
         ":gerrit-owners-predicates",
         ":gerrit-owners-prolog-rules",
         "//owners-common",
-<<<<<<< HEAD
-    ] + EXTERNAL_DEPS,
-=======
     ],
->>>>>>> 1c7533b4
 )