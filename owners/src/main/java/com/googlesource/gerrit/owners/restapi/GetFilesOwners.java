--- conflicted
+++ resolved
@@ -18,11 +18,8 @@
 import com.google.common.collect.Maps;
 import com.google.gerrit.entities.Account;
 import com.google.gerrit.entities.Change;
-<<<<<<< HEAD
-=======
 import com.google.gerrit.entities.LabelId;
-import com.google.gerrit.entities.PatchSet;
->>>>>>> 1be9adc7
+import com.google.gerrit.entities.LabelType;
 import com.google.gerrit.entities.Project;
 import com.google.gerrit.extensions.api.GerritApi;
 import com.google.gerrit.extensions.client.ListChangesOption;
@@ -93,13 +90,13 @@
   public Response<FilesOwnersResponse> apply(RevisionResource revision)
       throws AuthException, BadRequestException, ResourceConflictException, Exception {
     Change change = revision.getChange();
-    short codeReviewMaxValue =
+    Optional<Short> codeReviewMaxValue =
         revision
             .getChangeResource()
             .getChangeData()
             .getLabelTypes()
             .byLabel(LabelId.CODE_REVIEW)
-            .getMaxPositive();
+            .map(LabelType::getMaxPositive);
     int id = revision.getChangeResource().getChange().getChangeId();
 
     Project.NameKey project = change.getProject();
@@ -142,13 +139,17 @@
       Map<Integer, Map<String, Integer>> ownersLabels = getLabels(id);
 
       Map<String, Set<GroupOwner>> filesWithPendingOwners =
-          Maps.filterEntries(
-              fileToOwners,
-              (fileOwnerEntry) ->
-                  !isApprovedByOwner(
-                      fileExpandedOwners.get(fileOwnerEntry.getKey()),
-                      ownersLabels,
-                      codeReviewMaxValue));
+          codeReviewMaxValue
+              .map(
+                  value ->
+                      Maps.filterEntries(
+                          fileToOwners,
+                          (fileOwnerEntry) ->
+                              !isApprovedByOwner(
+                                  fileExpandedOwners.get(fileOwnerEntry.getKey()),
+                                  ownersLabels,
+                                  value)))
+              .orElse(fileToOwners);
 
       return Response.ok(new FilesOwnersResponse(ownersLabels, filesWithPendingOwners));
     }
