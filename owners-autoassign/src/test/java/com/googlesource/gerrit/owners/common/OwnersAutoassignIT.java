--- conflicted
+++ resolved
@@ -19,38 +19,8 @@
 
 @TestPlugin(
     name = "owners-api",
-<<<<<<< HEAD
-    sysModule = "com.googlesource.gerrit.owners.common.OwnersAutoassignIT$TestModule")
-public class OwnersAutoassignIT extends LightweightPluginDaemonTest {
-
-  public static class TestModule extends AbstractModule {
-    @Override
-    protected void configure() {
-      install(new AutoassignModule());
-    }
-  }
-
-  @UseLocalDisk
-  @Test
-  public void shouldAutoassignOneOwner() throws Exception {
-    String ownerEmail = user.email();
-
-    pushFactory
-        .create(
-            admin.newIdent(),
-            testRepo,
-            "Set OWNERS",
-            "OWNERS",
-            "inherited: false\n" + "owners:\n" + "- " + ownerEmail)
-        .to("refs/heads/master")
-        .assertOkStatus();
-
-    ChangeApi changeApi = change(createChange());
-    Collection<AccountInfo> reviewers = changeApi.get().reviewers.get(ReviewerState.REVIEWER);
-=======
     sysModule = "com.googlesource.gerrit.owners.common.AbstractAutoassignIT$TestModule")
 public class OwnersAutoassignIT extends AbstractAutoassignIT {
->>>>>>> 89f8da77
 
   public OwnersAutoassignIT() {
     super("owners");
