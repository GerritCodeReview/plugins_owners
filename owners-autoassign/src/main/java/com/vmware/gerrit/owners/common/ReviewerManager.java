// Copyright (c) 2013 VMware, Inc. All Rights Reserved.
// Copyright (C) 2017 The Android Open Source Project
//
// Licensed under the Apache License, Version 2.0 (the "License");
// you may not use this file except in compliance with the License.
// You may obtain a copy of the License at
//
// http://www.apache.org/licenses/LICENSE-2.0
//
// Unless required by applicable law or agreed to in writing, software
// distributed under the License is distributed on an "AS IS" BASIS,
// WITHOUT WARRANTIES OR CONDITIONS OF ANY KIND, either express or
// implied.
// See the License for the specific language governing permissions and
// limitations under the License.

package com.vmware.gerrit.owners.common;

import com.google.gerrit.extensions.api.GerritApi;
import com.google.gerrit.extensions.api.changes.AddReviewerInput;
import com.google.gerrit.extensions.api.changes.ChangeApi;
import com.google.gerrit.extensions.api.changes.ReviewInput;
import com.google.gerrit.extensions.common.ChangeInfo;
import com.google.gerrit.extensions.restapi.RestApiException;
import com.google.gerrit.reviewdb.client.Account;
<<<<<<< HEAD
=======
import com.google.gerrit.reviewdb.client.Account.Id;
import com.google.gerrit.reviewdb.client.Change;
import com.google.gerrit.server.IdentifiedUser;
import com.google.gerrit.server.change.ChangesCollection;
import com.google.gerrit.server.project.ChangeControl;
>>>>>>> 8273fd63
import com.google.gerrit.server.util.ManualRequestContext;
import com.google.gerrit.server.util.OneOffRequestContext;
import com.google.gwtorm.server.OrmException;
import com.google.inject.Inject;
import com.google.inject.Singleton;
import java.util.ArrayList;
import java.util.Collection;
import org.slf4j.Logger;
import org.slf4j.LoggerFactory;

@Singleton
public class ReviewerManager {
  private static final Logger log = LoggerFactory.getLogger(ReviewerManager.class);

  private final OneOffRequestContext requestContext;
<<<<<<< HEAD
  private final GerritApi gApi;

  @Inject
  public ReviewerManager(OneOffRequestContext requestContext, GerritApi gApi) {
    this.requestContext = requestContext;
    this.gApi = gApi;
=======
  private final IdentifiedUser.GenericFactory userFactory;

  private final ChangesCollection changes;

  @Inject
  public ReviewerManager(
      GerritApi gApi,
      OneOffRequestContext requestContext,
      IdentifiedUser.GenericFactory userFactory,
      ChangesCollection changes) {
    this.gApi = gApi;
    this.requestContext = requestContext;
    this.userFactory = userFactory;
    this.changes = changes;
>>>>>>> 8273fd63
  }

  public void addReviewers(ChangeApi cApi, Collection<Account.Id> reviewers)
      throws ReviewerManagerException {
<<<<<<< HEAD
    try {
      ChangeInfo changeInfo = cApi.get();
      try (ManualRequestContext ctx =
          requestContext.openAs(new Account.Id(changeInfo.owner._accountId))) {
        // TODO(davido): Switch back to using changes API again,
        // when it supports batch mode for adding reviewers
        ReviewInput in = new ReviewInput();
        in.reviewers = new ArrayList<>(reviewers.size());
        for (Account.Id account : reviewers) {
          AddReviewerInput addReviewerInput = new AddReviewerInput();
          addReviewerInput.reviewer = account.toString();
          in.reviewers.add(addReviewerInput);
        }
        gApi.changes().id(changeInfo.id).current().review(in);
=======
    try (ManualRequestContext ctx = requestContext.openAs(change.getOwner())) {
      ChangeControl changeControl = changes.parse(change.getId()).getControl();

      // TODO(davido): Switch back to using changes API again,
      // when it supports batch mode for adding reviewers
      ReviewInput in = new ReviewInput();
      in.reviewers = new ArrayList<>(reviewers.size());
      for (Account.Id account : reviewers) {
        if (isVisibleTo(changeControl, account)) {
          AddReviewerInput addReviewerInput = new AddReviewerInput();
          addReviewerInput.reviewer = account.toString();
          in.reviewers.add(addReviewerInput);
        } else {
          log.warn(
              "Not adding account {} as reviewer to change {} because the associated ref is not visible",
              account,
              change.getId());
        }
>>>>>>> 8273fd63
      }
    } catch (RestApiException | OrmException e) {
      log.error("Couldn't add reviewers to the change", e);
      throw new ReviewerManagerException(e);
    }
  }

  private boolean isVisibleTo(ChangeControl changeControl, Id account) {
    return changeControl.forUser(userFactory.create(account)).isRefVisible();
  }
}<|MERGE_RESOLUTION|>--- conflicted
+++ resolved
@@ -23,14 +23,10 @@
 import com.google.gerrit.extensions.common.ChangeInfo;
 import com.google.gerrit.extensions.restapi.RestApiException;
 import com.google.gerrit.reviewdb.client.Account;
-<<<<<<< HEAD
-=======
 import com.google.gerrit.reviewdb.client.Account.Id;
-import com.google.gerrit.reviewdb.client.Change;
 import com.google.gerrit.server.IdentifiedUser;
 import com.google.gerrit.server.change.ChangesCollection;
 import com.google.gerrit.server.project.ChangeControl;
->>>>>>> 8273fd63
 import com.google.gerrit.server.util.ManualRequestContext;
 import com.google.gerrit.server.util.OneOffRequestContext;
 import com.google.gwtorm.server.OrmException;
@@ -46,68 +42,46 @@
   private static final Logger log = LoggerFactory.getLogger(ReviewerManager.class);
 
   private final OneOffRequestContext requestContext;
-<<<<<<< HEAD
   private final GerritApi gApi;
-
-  @Inject
-  public ReviewerManager(OneOffRequestContext requestContext, GerritApi gApi) {
-    this.requestContext = requestContext;
-    this.gApi = gApi;
-=======
   private final IdentifiedUser.GenericFactory userFactory;
-
   private final ChangesCollection changes;
 
   @Inject
   public ReviewerManager(
+      OneOffRequestContext requestContext,
       GerritApi gApi,
-      OneOffRequestContext requestContext,
       IdentifiedUser.GenericFactory userFactory,
       ChangesCollection changes) {
+    this.requestContext = requestContext;
     this.gApi = gApi;
-    this.requestContext = requestContext;
     this.userFactory = userFactory;
     this.changes = changes;
->>>>>>> 8273fd63
   }
 
   public void addReviewers(ChangeApi cApi, Collection<Account.Id> reviewers)
       throws ReviewerManagerException {
-<<<<<<< HEAD
     try {
       ChangeInfo changeInfo = cApi.get();
       try (ManualRequestContext ctx =
           requestContext.openAs(new Account.Id(changeInfo.owner._accountId))) {
+        ChangeControl changeControl = changes.parse(change.getId()).getControl();
         // TODO(davido): Switch back to using changes API again,
         // when it supports batch mode for adding reviewers
         ReviewInput in = new ReviewInput();
         in.reviewers = new ArrayList<>(reviewers.size());
         for (Account.Id account : reviewers) {
-          AddReviewerInput addReviewerInput = new AddReviewerInput();
-          addReviewerInput.reviewer = account.toString();
-          in.reviewers.add(addReviewerInput);
+          if (isVisibleTo(changeControl, account)) {
+            AddReviewerInput addReviewerInput = new AddReviewerInput();
+            addReviewerInput.reviewer = account.toString();
+            in.reviewers.add(addReviewerInput);
+          } else {
+            log.warn(
+                "Not adding account {} as reviewer to change {} because the associated ref is not visible",
+                account,
+                change.getId());
+          }
+          gApi.changes().id(changeInfo.id).current().review(in);
         }
-        gApi.changes().id(changeInfo.id).current().review(in);
-=======
-    try (ManualRequestContext ctx = requestContext.openAs(change.getOwner())) {
-      ChangeControl changeControl = changes.parse(change.getId()).getControl();
-
-      // TODO(davido): Switch back to using changes API again,
-      // when it supports batch mode for adding reviewers
-      ReviewInput in = new ReviewInput();
-      in.reviewers = new ArrayList<>(reviewers.size());
-      for (Account.Id account : reviewers) {
-        if (isVisibleTo(changeControl, account)) {
-          AddReviewerInput addReviewerInput = new AddReviewerInput();
-          addReviewerInput.reviewer = account.toString();
-          in.reviewers.add(addReviewerInput);
-        } else {
-          log.warn(
-              "Not adding account {} as reviewer to change {} because the associated ref is not visible",
-              account,
-              change.getId());
-        }
->>>>>>> 8273fd63
       }
     } catch (RestApiException | OrmException e) {
       log.error("Couldn't add reviewers to the change", e);
