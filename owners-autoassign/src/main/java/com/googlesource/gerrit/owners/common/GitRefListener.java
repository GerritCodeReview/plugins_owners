// Copyright (c) 2013 VMware, Inc. All Rights Reserved.
// Copyright (C) 2017 The Android Open Source Project
//
// Licensed under the Apache License, Version 2.0 (the "License");
// you may not use this file except in compliance with the License.
// You may obtain a copy of the License at
//
// http://www.apache.org/licenses/LICENSE-2.0
//
// Unless required by applicable law or agreed to in writing, software
// distributed under the License is distributed on an "AS IS" BASIS,
// WITHOUT WARRANTIES OR CONDITIONS OF ANY KIND, either express or
// implied.
// See the License for the specific language governing permissions and
// limitations under the License.

package com.googlesource.gerrit.owners.common;

import static com.google.gerrit.extensions.client.DiffPreferencesInfo.Whitespace.IGNORE_NONE;

import com.google.common.base.Predicates;
import com.google.common.collect.Sets;
import com.google.gerrit.entities.Account;
import com.google.gerrit.entities.Change;
import com.google.gerrit.entities.Project;
import com.google.gerrit.entities.Project.NameKey;
import com.google.gerrit.entities.RefNames;
import com.google.gerrit.exceptions.StorageException;
import com.google.gerrit.extensions.annotations.Listen;
import com.google.gerrit.extensions.api.GerritApi;
import com.google.gerrit.extensions.api.changes.ChangeApi;
import com.google.gerrit.extensions.api.changes.Changes;
import com.google.gerrit.extensions.common.AccountInfo;
import com.google.gerrit.extensions.common.ChangeInfo;
import com.google.gerrit.extensions.events.GitReferenceUpdatedListener;
import com.google.gerrit.extensions.restapi.RestApiException;
import com.google.gerrit.server.ChangeMessagesUtil;
import com.google.gerrit.server.CurrentUser;
import com.google.gerrit.server.git.GitRepositoryManager;
import com.google.gerrit.server.notedb.ChangeNotes;
import com.google.gerrit.server.notedb.ChangeNotesCommit;
import com.google.gerrit.server.notedb.ChangeNotesCommit.ChangeNotesRevWalk;
import com.google.gerrit.server.patch.DiffSummary;
import com.google.gerrit.server.patch.DiffSummaryKey;
import com.google.gerrit.server.patch.PatchListCache;
import com.google.gerrit.server.patch.PatchListKey;
import com.google.gerrit.server.patch.PatchListNotAvailableException;
import com.google.gerrit.server.project.NoSuchProjectException;
import com.google.gerrit.server.project.ProjectCache;
import com.google.gerrit.server.project.ProjectState;
import com.google.gerrit.server.util.ManualRequestContext;
import com.google.gerrit.server.util.OneOffRequestContext;
import com.google.inject.Inject;
import com.google.inject.Provider;
import java.io.IOException;
import java.util.Collections;
import java.util.List;
import java.util.Optional;
import java.util.Set;
import java.util.stream.Collectors;
import org.eclipse.jgit.errors.IncorrectObjectTypeException;
import org.eclipse.jgit.errors.MissingObjectException;
import org.eclipse.jgit.lib.ObjectId;
import org.eclipse.jgit.lib.Repository;
import org.eclipse.jgit.revwalk.FooterKey;
import org.eclipse.jgit.revwalk.RevCommit;
import org.slf4j.Logger;
import org.slf4j.LoggerFactory;

@Listen
public class GitRefListener implements GitReferenceUpdatedListener {
  private static final Logger logger = LoggerFactory.getLogger(GitRefListener.class);

  private static final FooterKey FOOTER_WORK_IN_PROGRESS = new FooterKey("Work-in-progress");

  private final GerritApi api;

  private final PatchListCache patchListCache;
  private final ProjectCache projectCache;
  private final GitRepositoryManager repositoryManager;
  private final Accounts accounts;
  private final ReviewerManager reviewerManager;

  private final OneOffRequestContext oneOffReqCtx;

  private Provider<CurrentUser> currentUserProvider;

  private ChangeNotes.Factory notesFactory;

  private final AutoassignConfig cfg;

  @Inject
  public GitRefListener(
      GerritApi api,
      PatchListCache patchListCache,
      ProjectCache projectCache,
      GitRepositoryManager repositoryManager,
      Accounts accounts,
      ReviewerManager reviewerManager,
      OneOffRequestContext oneOffReqCtx,
      Provider<CurrentUser> currentUserProvider,
      ChangeNotes.Factory notesFactory,
      AutoassignConfig cfg) {
    this.api = api;
    this.patchListCache = patchListCache;
    this.projectCache = projectCache;
    this.repositoryManager = repositoryManager;
    this.accounts = accounts;
    this.reviewerManager = reviewerManager;
    this.oneOffReqCtx = oneOffReqCtx;
    this.currentUserProvider = currentUserProvider;
    this.notesFactory = notesFactory;
    this.cfg = cfg;
  }

  @Override
  public void onGitReferenceUpdated(Event event) {
    if (event.isDelete()) {
      logger.debug("Ref-update event on ref %s is a deletion: ignoring", event.getRefName());
      return;
    }

    try {
      AccountInfo updaterAccountInfo = event.getUpdater();
      CurrentUser currentUser = currentUserProvider.get();
      if (currentUser.isIdentifiedUser()) {
        handleGitReferenceUpdated(event);
      } else if (updaterAccountInfo != null) {
        handleGitReferenceUpdatedAsUser(event, Account.id(updaterAccountInfo._accountId));
      } else {
        handleGitReferenceUpdatedAsServer(event);
      }
    } catch (StorageException | NoSuchProjectException e) {
      logger.warn("Unable to process event {} on project {}", event, event.getProjectName(), e);
    }
  }

  private void handleGitReferenceUpdatedAsUser(Event event, Account.Id updaterAccountId)
      throws NoSuchProjectException {
    try (ManualRequestContext ctx = oneOffReqCtx.openAs(updaterAccountId)) {
      handleGitReferenceUpdated(event);
    }
  }

  private void handleGitReferenceUpdatedAsServer(Event event) throws NoSuchProjectException {
    try (ManualRequestContext ctx = oneOffReqCtx.open()) {
      handleGitReferenceUpdated(event);
    }
  }

  private void handleGitReferenceUpdated(Event event) throws NoSuchProjectException {
    String projectName = event.getProjectName();
    Repository repository;
    try {
      NameKey projectNameKey = Project.NameKey.parse(projectName);
      boolean autoAssignWip = cfg.autoAssignWip(projectNameKey);
      repository = repositoryManager.openRepository(projectNameKey);
      try {
        String refName = event.getRefName();
        Change.Id changeId = Change.Id.fromRef(refName);
        if (changeId != null) {
          ChangeNotes changeNotes = notesFactory.createChecked(projectNameKey, changeId);
          if ((!RefNames.isNoteDbMetaRef(refName)
                  && isChangeToBeProcessed(changeNotes.getChange(), autoAssignWip))
              || isChangeSetReadyForReview(repository, changeNotes, event.getNewObjectId())) {
            processEvent(projectNameKey, repository, event, changeId);
          }
        }
      } finally {
        repository.close();
      }
    } catch (IOException e) {
      logger.warn("Couldn't open repository: {}", projectName, e);
    }
  }

  private boolean isChangeToBeProcessed(Change change, boolean autoAssignWip) {
    return !change.isWorkInProgress() || autoAssignWip;
  }

  private boolean isChangeSetReadyForReview(
      Repository repository, ChangeNotes changeNotes, String metaObjectId)
      throws MissingObjectException, IncorrectObjectTypeException, IOException {
    if (changeNotes.getChange().isWorkInProgress()) {
      return false;
    }

    if (changeNotes.getChangeMessages().stream()
        .filter(message -> message.getKey().uuid().equals(metaObjectId))
        .map(message -> message.getTag())
        .filter(Predicates.notNull())
        .anyMatch(tag -> tag.contains(ChangeMessagesUtil.TAG_SET_READY))) {
      return true;
    }

    try (ChangeNotesRevWalk revWalk = ChangeNotesCommit.newRevWalk(repository)) {
      ChangeNotesCommit metaCommit = revWalk.parseCommit(ObjectId.fromString(metaObjectId));
      if (metaCommit.getParentCount() == 0) {
        // The first commit cannot be a 'Set ready' operation
        return false;
      }
      List<String> wipFooterLines = metaCommit.getFooterLines(FOOTER_WORK_IN_PROGRESS);
      return wipFooterLines != null
          && !wipFooterLines.isEmpty()
          && Boolean.FALSE.toString().equalsIgnoreCase(wipFooterLines.get(0));
    }
  }

  public void processEvent(
      Project.NameKey projectNameKey, Repository repository, Event event, Change.Id cId)
      throws NoSuchProjectException {
    Changes changes = api.changes();
    // The provider injected by Gerrit is shared with other workers on the
    // same local thread and thus cannot be closed in this event listener.
    try {
      ChangeApi cApi = changes.id(cId.get());
      ChangeInfo change = cApi.get();
<<<<<<< HEAD
      DiffSummary patchList = getDiffSummary(repository, event, change);
=======
      List<NameKey> parentProjectsNameKeys =
          projectCache
              .get(NameKey.parse(change.project))
              .map(
                  p ->
                      p.parents().stream()
                          .map(ProjectState::getNameKey)
                          .collect(Collectors.toList()))
              .orElse(Collections.emptyList());

      PatchList patchList = getPatchList(repository, event, change);
>>>>>>> 8293f864
      if (patchList != null) {
        PathOwners owners =
            new PathOwners(
                accounts,
                repositoryManager,
                repository,
                parentProjectsNameKeys,
                cfg.isBranchDisabled(change.branch) ? Optional.empty() : Optional.of(change.branch),
                patchList,
                cfg.expandGroups());
        Set<Account.Id> allReviewers = Sets.newHashSet();
        allReviewers.addAll(owners.get().values());
        allReviewers.addAll(owners.getReviewers().values());
        for (Matcher matcher : owners.getMatchers().values()) {
          allReviewers.addAll(matcher.getOwners());
          allReviewers.addAll(matcher.getReviewers());
        }
        logger.debug("Autoassigned reviewers are: {}", allReviewers.toString());
        reviewerManager.addReviewers(projectNameKey, cApi, allReviewers);
      }
    } catch (RestApiException e) {
      logger.warn("Could not open change: {}", cId, e);
    } catch (ReviewerManagerException e) {
      logger.warn("Could not add reviewers for change: {}", cId, e);
    }
  }

  private DiffSummary getDiffSummary(Repository repository, Event event, ChangeInfo change) {
    ObjectId newId = null;
    PatchListKey plKey;
    try {
      if (RefNames.isNoteDbMetaRef(event.getRefName())) {
        newId = ObjectId.fromString(change.currentRevision);
        RevCommit revCommit = repository.parseCommit(newId);
        plKey = PatchListKey.againstBase(newId, revCommit.getParentCount());
      } else {
        if (event.getNewObjectId() != null) {
          newId = ObjectId.fromString(event.getNewObjectId());
        }
        plKey = PatchListKey.againstCommit(null, newId, IGNORE_NONE);
      }
      return patchListCache.getDiffSummary(
          DiffSummaryKey.fromPatchListKey(plKey), Project.nameKey(change.project));
    } catch (PatchListNotAvailableException | IOException e) {
      logger.warn("Could not load patch list for change {}", change.id, e);
    }
    return null;
  }
}<|MERGE_RESOLUTION|>--- conflicted
+++ resolved
@@ -215,9 +215,6 @@
     try {
       ChangeApi cApi = changes.id(cId.get());
       ChangeInfo change = cApi.get();
-<<<<<<< HEAD
-      DiffSummary patchList = getDiffSummary(repository, event, change);
-=======
       List<NameKey> parentProjectsNameKeys =
           projectCache
               .get(NameKey.parse(change.project))
@@ -228,8 +225,7 @@
                           .collect(Collectors.toList()))
               .orElse(Collections.emptyList());
 
-      PatchList patchList = getPatchList(repository, event, change);
->>>>>>> 8293f864
+      DiffSummary patchList = getDiffSummary(repository, event, change);
       if (patchList != null) {
         PathOwners owners =
             new PathOwners(
