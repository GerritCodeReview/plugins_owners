// Copyright (C) 2021 The Android Open Source Project
//
// Licensed under the Apache License, Version 2.0 (the "License");
// you may not use this file except in compliance with the License.
// You may obtain a copy of the License at
//
// http://www.apache.org/licenses/LICENSE-2.0
//
// Unless required by applicable law or agreed to in writing, software
// distributed under the License is distributed on an "AS IS" BASIS,
// WITHOUT WARRANTIES OR CONDITIONS OF ANY KIND, either express or
// implied.
// See the License for the specific language governing permissions and
// limitations under the License.

package com.googlesource.gerrit.owners.common;

import static com.google.gerrit.extensions.client.InheritableBoolean.TRUE;
import static com.googlesource.gerrit.owners.common.AutoAssignConfigModule.PROJECT_CONFIG_AUTOASSIGN_FIELD;
import static com.googlesource.gerrit.owners.common.AutoAssignConfigModule.PROJECT_CONFIG_AUTOASSIGN_WIP_CHANGES;
import static java.util.concurrent.TimeUnit.MILLISECONDS;

import com.google.common.annotations.VisibleForTesting;
import com.google.gerrit.entities.Project;
import com.google.gerrit.extensions.client.ReviewerState;
<<<<<<< HEAD
=======
import com.google.gerrit.server.config.ConfigUtil;
import com.google.gerrit.server.config.PluginConfig;
import com.google.gerrit.server.config.PluginConfigFactory;
>>>>>>> fb6c0a5c
import com.google.gerrit.server.project.NoSuchProjectException;
import com.google.inject.Inject;
import com.google.inject.Singleton;
import org.eclipse.jgit.lib.Config;

@Singleton
<<<<<<< HEAD
public class AutoassignConfig {
  private final PluginSettings config;

  @Inject
  AutoassignConfig(PluginSettings config) {
    this.config = config;
=======
public class AutoAssignConfig {
  public static final String REVIEWERS_SECTION = "reviewers";
  public static final String ASYNC = "async";
  public static final boolean ASYNC_DEF = false;
  public static final String DELAY = "delay";
  public static final long DELAY_MSEC_DEF = 1500L;
  public static final String RETRY_COUNT = "retryCount";
  public static final int RETRY_COUNT_DEF = 2;
  public static final String RETRY_INTERVAL = "retryInterval";
  public static final long RETRY_INTERVAL_MSEC_DEF = DELAY_MSEC_DEF;
  public static final String THREADS = "threads";
  public static final int THREADS_DEF = 1;

  private final boolean asyncReviewers;
  private final int asyncThreads;
  private final int retryCount;
  private final long retryInterval;
  private final long asyncDelay;
  private final PluginConfigFactory cfgFactory;
  private final String pluginName;

  @Inject
  AutoAssignConfig(PluginConfigFactory configFactory, @PluginName String pluginName) {
    this.pluginName = pluginName;
    this.cfgFactory = configFactory;
    Config config = configFactory.getGlobalPluginConfig(pluginName);
    asyncReviewers = config.getBoolean(REVIEWERS_SECTION, ASYNC, ASYNC_DEF);
    asyncThreads = config.getInt(REVIEWERS_SECTION, THREADS, THREADS_DEF);
    asyncDelay =
        ConfigUtil.getTimeUnit(
            config, REVIEWERS_SECTION, null, DELAY, DELAY_MSEC_DEF, MILLISECONDS);

    retryCount = config.getInt(REVIEWERS_SECTION, RETRY_COUNT, RETRY_COUNT_DEF);
    retryInterval =
        ConfigUtil.getTimeUnit(
            config, REVIEWERS_SECTION, null, RETRY_INTERVAL, asyncDelay, MILLISECONDS);
  }

  @VisibleForTesting
  public AutoAssignConfig() {
    this.pluginName = "owners-autoassign";
    cfgFactory = null;
    Config config = new Config();
    asyncReviewers = config.getBoolean(REVIEWERS_SECTION, ASYNC, ASYNC_DEF);
    asyncThreads = config.getInt(REVIEWERS_SECTION, THREADS, THREADS_DEF);
    asyncDelay =
        ConfigUtil.getTimeUnit(
            config, REVIEWERS_SECTION, null, DELAY, DELAY_MSEC_DEF, MILLISECONDS);

    retryCount = config.getInt(REVIEWERS_SECTION, RETRY_COUNT, RETRY_COUNT_DEF);
    retryInterval =
        ConfigUtil.getTimeUnit(
            config, REVIEWERS_SECTION, null, RETRY_INTERVAL, asyncDelay, MILLISECONDS);
>>>>>>> fb6c0a5c
  }

  public boolean autoAssignWip(Project.NameKey projectKey) throws NoSuchProjectException {
    return config
        .projectSpecificConfig(projectKey)
        .getEnum(PROJECT_CONFIG_AUTOASSIGN_WIP_CHANGES, TRUE)
        .equals(TRUE);
  }

  public ReviewerState autoassignedReviewerState(Project.NameKey projectKey)
      throws NoSuchProjectException {
    return config
        .projectSpecificConfig(projectKey)
        .getEnum(PROJECT_CONFIG_AUTOASSIGN_FIELD, ReviewerState.REVIEWER);
  }

  public boolean isBranchDisabled(String branch) {
    return config.isBranchDisabled(branch);
  }

  public boolean expandGroups() {
    return config.expandGroups();
  }

  public boolean isAsyncReviewers() {
    return asyncReviewers;
  }

  public int asyncThreads() {
    return asyncThreads;
  }

  public int retryCount() {
    return retryCount;
  }

  public long retryInterval() {
    return retryInterval;
  }

  public long asyncDelay() {
    return asyncDelay;
  }
}<|MERGE_RESOLUTION|>--- conflicted
+++ resolved
@@ -22,28 +22,17 @@
 
 import com.google.common.annotations.VisibleForTesting;
 import com.google.gerrit.entities.Project;
+import com.google.gerrit.extensions.annotations.PluginName;
 import com.google.gerrit.extensions.client.ReviewerState;
-<<<<<<< HEAD
-=======
 import com.google.gerrit.server.config.ConfigUtil;
-import com.google.gerrit.server.config.PluginConfig;
 import com.google.gerrit.server.config.PluginConfigFactory;
->>>>>>> fb6c0a5c
 import com.google.gerrit.server.project.NoSuchProjectException;
 import com.google.inject.Inject;
 import com.google.inject.Singleton;
 import org.eclipse.jgit.lib.Config;
 
 @Singleton
-<<<<<<< HEAD
-public class AutoassignConfig {
-  private final PluginSettings config;
-
-  @Inject
-  AutoassignConfig(PluginSettings config) {
-    this.config = config;
-=======
-public class AutoAssignConfig {
+class AutoAssignConfig {
   public static final String REVIEWERS_SECTION = "reviewers";
   public static final String ASYNC = "async";
   public static final boolean ASYNC_DEF = false;
@@ -63,9 +52,12 @@
   private final long asyncDelay;
   private final PluginConfigFactory cfgFactory;
   private final String pluginName;
+  private final PluginSettings config;
 
   @Inject
-  AutoAssignConfig(PluginConfigFactory configFactory, @PluginName String pluginName) {
+  AutoAssignConfig(
+      PluginSettings settings, PluginConfigFactory configFactory, @PluginName String pluginName) {
+    this.config = settings;
     this.pluginName = pluginName;
     this.cfgFactory = configFactory;
     Config config = configFactory.getGlobalPluginConfig(pluginName);
@@ -83,6 +75,7 @@
 
   @VisibleForTesting
   public AutoAssignConfig() {
+    this.config = null;
     this.pluginName = "owners-autoassign";
     cfgFactory = null;
     Config config = new Config();
@@ -96,7 +89,6 @@
     retryInterval =
         ConfigUtil.getTimeUnit(
             config, REVIEWERS_SECTION, null, RETRY_INTERVAL, asyncDelay, MILLISECONDS);
->>>>>>> fb6c0a5c
   }
 
   public boolean autoAssignWip(Project.NameKey projectKey) throws NoSuchProjectException {
