--- conflicted
+++ resolved
@@ -100,13 +100,8 @@
         in.reviewers = new ArrayList<>(accountsIds.size());
         Collection<Account.Id> validOwnersForAttentionSet = new ArrayList<>(accountsIds.size());
         for (Account.Id account : accountsIds) {
-<<<<<<< HEAD
-          if (isVisibleTo(changeInfo, account)) {
+          if (!currentReviewers.contains(account.get()) && isVisibleTo(changeInfo, account)) {
             ReviewerInput addReviewerInput = new ReviewerInput();
-=======
-          if (!currentReviewers.contains(account.get()) && isVisibleTo(changeInfo, account)) {
-            AddReviewerInput addReviewerInput = new AddReviewerInput();
->>>>>>> d0f905c7
             addReviewerInput.reviewer = account.toString();
             addReviewerInput.state = reviewerState;
             in.reviewers.add(addReviewerInput);
