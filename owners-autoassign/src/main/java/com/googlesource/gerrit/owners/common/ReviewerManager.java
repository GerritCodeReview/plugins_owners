--- conflicted
+++ resolved
@@ -16,156 +16,11 @@
 package com.googlesource.gerrit.owners.common;
 
 import com.google.gerrit.entities.Account;
-<<<<<<< HEAD
-import com.google.gerrit.entities.Change;
-import com.google.gerrit.entities.Project;
-import com.google.gerrit.entities.Project.NameKey;
-import com.google.gerrit.extensions.api.GerritApi;
-import com.google.gerrit.extensions.api.changes.AddReviewerInput;
-import com.google.gerrit.extensions.api.changes.AttentionSetInput;
-import com.google.gerrit.extensions.api.changes.ChangeApi;
-import com.google.gerrit.extensions.api.changes.ReviewInput;
-import com.google.gerrit.extensions.client.ReviewerState;
-import com.google.gerrit.extensions.common.ChangeInfo;
-import com.google.gerrit.extensions.registration.DynamicItem;
-import com.google.gerrit.extensions.restapi.RestApiException;
-import com.google.gerrit.server.IdentifiedUser;
-import com.google.gerrit.server.permissions.ChangePermission;
-import com.google.gerrit.server.permissions.PermissionBackend;
-import com.google.gerrit.server.project.NoSuchProjectException;
-import com.google.gerrit.server.query.change.ChangeData;
-import com.google.gerrit.server.util.ManualRequestContext;
-import com.google.gerrit.server.util.OneOffRequestContext;
-import com.google.inject.Inject;
-import com.google.inject.Singleton;
-import com.googlesource.gerrit.owners.api.OwnersAttentionSet;
-import java.util.ArrayList;
-import java.util.Collection;
-import java.util.Collections;
-import java.util.Objects;
-import java.util.Optional;
-import java.util.Set;
-import java.util.stream.Collectors;
-import org.slf4j.Logger;
-import org.slf4j.LoggerFactory;
-=======
 import com.google.gerrit.extensions.api.changes.ChangeApi;
 import java.util.Collection;
->>>>>>> 37fd0525
 
 public interface ReviewerManager {
 
-<<<<<<< HEAD
-  private final OneOffRequestContext requestContext;
-  private final GerritApi gApi;
-  private final IdentifiedUser.GenericFactory userFactory;
-  private final ChangeData.Factory changeDataFactory;
-  private final PermissionBackend permissionBackend;
-
-  /**
-   * TODO: The optional injection here is needed for keeping backward compatibility with existing
-   * setups that do not have the owners-api.jar configured as Gerrit libModule.
-   *
-   * <p>Once merged to master, the optional injection can go and this can be moved as extra argument
-   * in the constructor.
-   */
-  @Inject(optional = true)
-  private DynamicItem<OwnersAttentionSet> ownersForAttentionSet;
-
-  private final AutoAssignConfig cfg;
-
-  @Inject
-  public ReviewerManager(
-      OneOffRequestContext requestContext,
-      GerritApi gApi,
-      IdentifiedUser.GenericFactory userFactory,
-      ChangeData.Factory changeDataFactory,
-      PermissionBackend permissionBackend,
-      AutoAssignConfig cfg) {
-    this.requestContext = requestContext;
-    this.gApi = gApi;
-    this.userFactory = userFactory;
-    this.changeDataFactory = changeDataFactory;
-    this.permissionBackend = permissionBackend;
-    this.cfg = cfg;
-  }
-
-  public void addReviewers(
-      NameKey projectNameKey, ChangeApi cApi, Collection<Account.Id> accountsIds)
-      throws ReviewerManagerException, NoSuchProjectException {
-    try {
-      ChangeInfo changeInfo = cApi.get();
-      Set<Integer> currentReviewers =
-          changeInfo.reviewers.values().stream()
-              .flatMap(Collection::stream)
-              .map(ri -> ri._accountId)
-              .collect(Collectors.toSet());
-      ReviewerState reviewerState = cfg.autoassignedReviewerState(projectNameKey);
-      try (ManualRequestContext ctx =
-          requestContext.openAs(Account.id(changeInfo.owner._accountId))) {
-        // TODO(davido): Switch back to using changes API again,
-        // when it supports batch mode for adding reviewers
-        ReviewInput in = new ReviewInput();
-        in.reviewers = new ArrayList<>(accountsIds.size());
-        Collection<Account.Id> validOwnersForAttentionSet = new ArrayList<>(accountsIds.size());
-        for (Account.Id account : accountsIds) {
-          if (!currentReviewers.contains(account.get()) && isVisibleTo(changeInfo, account)) {
-            AddReviewerInput addReviewerInput = new AddReviewerInput();
-            addReviewerInput.reviewer = account.toString();
-            addReviewerInput.state = reviewerState;
-            in.reviewers.add(addReviewerInput);
-
-            if (reviewerState == ReviewerState.REVIEWER) {
-              validOwnersForAttentionSet.add(account);
-            }
-          } else {
-            log.warn(
-                "Not adding account {} as reviewer to change {} because the associated ref is not visible",
-                account,
-                changeInfo._number);
-          }
-        }
-
-        Collection<Account.Id> reviewersAccounts;
-        if (validOwnersForAttentionSet.isEmpty()) {
-          reviewersAccounts = Collections.emptyList();
-        } else {
-          reviewersAccounts =
-              Optional.ofNullable(ownersForAttentionSet)
-                  .map(DynamicItem::get)
-                  .filter(Objects::nonNull)
-                  .map(owners -> owners.addToAttentionSet(changeInfo, validOwnersForAttentionSet))
-                  .orElse(validOwnersForAttentionSet);
-        }
-
-        in.ignoreAutomaticAttentionSetRules = true;
-        in.addToAttentionSet =
-            reviewersAccounts.stream()
-                .map(
-                    (reviewer) ->
-                        new AttentionSetInput(
-                            reviewer.toString(), "Selected as member of the OWNERS file"))
-                .collect(Collectors.toList());
-
-        gApi.changes().id(changeInfo.id).current().review(in);
-      }
-    } catch (RestApiException e) {
-      log.error("Couldn't add reviewers to the change", e);
-      throw new ReviewerManagerException(e);
-    }
-  }
-
-  private boolean isVisibleTo(ChangeInfo changeInfo, Account.Id account) {
-    ChangeData changeData =
-        changeDataFactory.create(
-            Project.nameKey(changeInfo.project), Change.id(changeInfo._number));
-    return permissionBackend
-        .user(userFactory.create(account))
-        .change(changeData)
-        .testOrFalse(ChangePermission.READ);
-  }
-=======
-  void addReviewers(ChangeApi cApi, Collection<Account.Id> reviewers)
+  void addReviewers(NameKey projectNameKey, ChangeApi cApi, Collection<Account.Id> reviewers)
       throws ReviewerManagerException;
->>>>>>> 37fd0525
 }