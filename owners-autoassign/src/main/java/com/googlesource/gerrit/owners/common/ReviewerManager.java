// Copyright (C) 2021 The Android Open Source Project
//
// Licensed under the Apache License, Version 2.0 (the "License");
// you may not use this file except in compliance with the License.
// You may obtain a copy of the License at
//
// http://www.apache.org/licenses/LICENSE-2.0
//
// Unless required by applicable law or agreed to in writing, software
// distributed under the License is distributed on an "AS IS" BASIS,
// WITHOUT WARRANTIES OR CONDITIONS OF ANY KIND, either express or
// implied.
// See the License for the specific language governing permissions and
// limitations under the License.

package com.googlesource.gerrit.owners.common;

import com.google.gerrit.entities.Account;
import com.google.gerrit.entities.Project.NameKey;
<<<<<<< HEAD
import com.google.gerrit.extensions.api.GerritApi;
import com.google.gerrit.extensions.api.changes.AttentionSetInput;
import com.google.gerrit.extensions.api.changes.ChangeApi;
import com.google.gerrit.extensions.api.changes.ReviewInput;
import com.google.gerrit.extensions.api.changes.ReviewerInput;
import com.google.gerrit.extensions.client.ReviewerState;
import com.google.gerrit.extensions.common.ChangeInfo;
import com.google.gerrit.extensions.registration.DynamicItem;
import com.google.gerrit.extensions.restapi.RestApiException;
import com.google.gerrit.server.IdentifiedUser;
import com.google.gerrit.server.permissions.ChangePermission;
import com.google.gerrit.server.permissions.PermissionBackend;
import com.google.gerrit.server.project.NoSuchProjectException;
import com.google.gerrit.server.query.change.ChangeData;
import com.google.gerrit.server.util.ManualRequestContext;
import com.google.gerrit.server.util.OneOffRequestContext;
import com.google.inject.Inject;
import com.google.inject.Singleton;
import com.googlesource.gerrit.owners.api.OwnersAttentionSet;
import java.util.ArrayList;
import java.util.Collection;
import java.util.Collections;
import java.util.Objects;
import java.util.Optional;
import java.util.Set;
import java.util.stream.Collectors;
import org.slf4j.Logger;
import org.slf4j.LoggerFactory;

@Singleton
public class ReviewerManager {
  private static final Logger log = LoggerFactory.getLogger(ReviewerManager.class);

  private final OneOffRequestContext requestContext;
  private final GerritApi gApi;
  private final IdentifiedUser.GenericFactory userFactory;
  private final ChangeData.Factory changeDataFactory;
  private final PermissionBackend permissionBackend;
  private DynamicItem<OwnersAttentionSet> ownersForAttentionSet;

  private final AutoassignConfig cfg;

  @Inject
  public ReviewerManager(
      OneOffRequestContext requestContext,
      GerritApi gApi,
      IdentifiedUser.GenericFactory userFactory,
      PermissionBackend permissionBackend,
      ChangeData.Factory changeDataFactory,
      DynamicItem<OwnersAttentionSet> ownersForAttentionSet,
      AutoassignConfig cfg) {
    this.requestContext = requestContext;
    this.gApi = gApi;
    this.userFactory = userFactory;
    this.changeDataFactory = changeDataFactory;
    this.permissionBackend = permissionBackend;
    this.ownersForAttentionSet = ownersForAttentionSet;
    this.cfg = cfg;
  }

  public void addReviewers(
      NameKey projectNameKey, ChangeApi cApi, Collection<Account.Id> accountsIds)
      throws ReviewerManagerException, NoSuchProjectException {
    try {
      ChangeInfo changeInfo = cApi.get();
      Set<Integer> currentReviewers =
          changeInfo.reviewers.values().stream()
              .flatMap(Collection::stream)
              .map(ri -> ri._accountId)
              .collect(Collectors.toSet());
      ReviewerState reviewerState = cfg.autoassignedReviewerState(projectNameKey);
      try (ManualRequestContext ctx =
          requestContext.openAs(Account.id(changeInfo.owner._accountId))) {
        // TODO(davido): Switch back to using changes API again,
        // when it supports batch mode for adding reviewers
        ReviewInput in = new ReviewInput();
        in.reviewers = new ArrayList<>(accountsIds.size());
        Collection<Account.Id> validOwnersForAttentionSet = new ArrayList<>(accountsIds.size());
        for (Account.Id account : accountsIds) {
          if (!currentReviewers.contains(account.get()) && isVisibleTo(changeInfo, account)) {
            ReviewerInput addReviewerInput = new ReviewerInput();
            addReviewerInput.reviewer = account.toString();
            addReviewerInput.state = reviewerState;
            in.reviewers.add(addReviewerInput);

            if (reviewerState == ReviewerState.REVIEWER) {
              validOwnersForAttentionSet.add(account);
            }
          } else {
            log.warn(
                "Not adding account {} as reviewer to change {} because the associated ref is not"
                    + " visible",
                account,
                changeInfo._number);
          }
        }

        Collection<Account.Id> reviewersAccounts;
        if (validOwnersForAttentionSet.isEmpty()) {
          reviewersAccounts = Collections.emptyList();
        } else {
          reviewersAccounts =
              Optional.ofNullable(ownersForAttentionSet)
                  .map(DynamicItem::get)
                  .filter(Objects::nonNull)
                  .map(owners -> owners.addToAttentionSet(changeInfo, validOwnersForAttentionSet))
                  .orElse(validOwnersForAttentionSet);
        }

        in.ignoreAutomaticAttentionSetRules = true;
        in.addToAttentionSet =
            ownersForAttentionSet.get().addToAttentionSet(changeInfo, reviewersAccounts).stream()
                .map(
                    (reviewer) ->
                        new AttentionSetInput(
                            reviewer.toString(), "Selected as member of the OWNERS file"))
                .collect(Collectors.toList());
=======
import com.google.gerrit.extensions.api.changes.ChangeApi;
import com.google.gerrit.server.project.NoSuchProjectException;

import java.util.Collection;
>>>>>>> 10643ec4

public interface ReviewerManager {

	  public void addReviewers(
		      NameKey projectNameKey, ChangeApi cApi, Collection<Account.Id> accountsIds)
		      throws ReviewerManagerException, NoSuchProjectException;
}<|MERGE_RESOLUTION|>--- conflicted
+++ resolved
@@ -17,134 +17,13 @@
 
 import com.google.gerrit.entities.Account;
 import com.google.gerrit.entities.Project.NameKey;
-<<<<<<< HEAD
-import com.google.gerrit.extensions.api.GerritApi;
-import com.google.gerrit.extensions.api.changes.AttentionSetInput;
 import com.google.gerrit.extensions.api.changes.ChangeApi;
-import com.google.gerrit.extensions.api.changes.ReviewInput;
-import com.google.gerrit.extensions.api.changes.ReviewerInput;
-import com.google.gerrit.extensions.client.ReviewerState;
-import com.google.gerrit.extensions.common.ChangeInfo;
-import com.google.gerrit.extensions.registration.DynamicItem;
-import com.google.gerrit.extensions.restapi.RestApiException;
-import com.google.gerrit.server.IdentifiedUser;
-import com.google.gerrit.server.permissions.ChangePermission;
-import com.google.gerrit.server.permissions.PermissionBackend;
 import com.google.gerrit.server.project.NoSuchProjectException;
-import com.google.gerrit.server.query.change.ChangeData;
-import com.google.gerrit.server.util.ManualRequestContext;
-import com.google.gerrit.server.util.OneOffRequestContext;
-import com.google.inject.Inject;
-import com.google.inject.Singleton;
-import com.googlesource.gerrit.owners.api.OwnersAttentionSet;
-import java.util.ArrayList;
 import java.util.Collection;
-import java.util.Collections;
-import java.util.Objects;
-import java.util.Optional;
-import java.util.Set;
-import java.util.stream.Collectors;
-import org.slf4j.Logger;
-import org.slf4j.LoggerFactory;
 
-@Singleton
-public class ReviewerManager {
-  private static final Logger log = LoggerFactory.getLogger(ReviewerManager.class);
-
-  private final OneOffRequestContext requestContext;
-  private final GerritApi gApi;
-  private final IdentifiedUser.GenericFactory userFactory;
-  private final ChangeData.Factory changeDataFactory;
-  private final PermissionBackend permissionBackend;
-  private DynamicItem<OwnersAttentionSet> ownersForAttentionSet;
-
-  private final AutoassignConfig cfg;
-
-  @Inject
-  public ReviewerManager(
-      OneOffRequestContext requestContext,
-      GerritApi gApi,
-      IdentifiedUser.GenericFactory userFactory,
-      PermissionBackend permissionBackend,
-      ChangeData.Factory changeDataFactory,
-      DynamicItem<OwnersAttentionSet> ownersForAttentionSet,
-      AutoassignConfig cfg) {
-    this.requestContext = requestContext;
-    this.gApi = gApi;
-    this.userFactory = userFactory;
-    this.changeDataFactory = changeDataFactory;
-    this.permissionBackend = permissionBackend;
-    this.ownersForAttentionSet = ownersForAttentionSet;
-    this.cfg = cfg;
-  }
+public interface ReviewerManager {
 
   public void addReviewers(
       NameKey projectNameKey, ChangeApi cApi, Collection<Account.Id> accountsIds)
-      throws ReviewerManagerException, NoSuchProjectException {
-    try {
-      ChangeInfo changeInfo = cApi.get();
-      Set<Integer> currentReviewers =
-          changeInfo.reviewers.values().stream()
-              .flatMap(Collection::stream)
-              .map(ri -> ri._accountId)
-              .collect(Collectors.toSet());
-      ReviewerState reviewerState = cfg.autoassignedReviewerState(projectNameKey);
-      try (ManualRequestContext ctx =
-          requestContext.openAs(Account.id(changeInfo.owner._accountId))) {
-        // TODO(davido): Switch back to using changes API again,
-        // when it supports batch mode for adding reviewers
-        ReviewInput in = new ReviewInput();
-        in.reviewers = new ArrayList<>(accountsIds.size());
-        Collection<Account.Id> validOwnersForAttentionSet = new ArrayList<>(accountsIds.size());
-        for (Account.Id account : accountsIds) {
-          if (!currentReviewers.contains(account.get()) && isVisibleTo(changeInfo, account)) {
-            ReviewerInput addReviewerInput = new ReviewerInput();
-            addReviewerInput.reviewer = account.toString();
-            addReviewerInput.state = reviewerState;
-            in.reviewers.add(addReviewerInput);
-
-            if (reviewerState == ReviewerState.REVIEWER) {
-              validOwnersForAttentionSet.add(account);
-            }
-          } else {
-            log.warn(
-                "Not adding account {} as reviewer to change {} because the associated ref is not"
-                    + " visible",
-                account,
-                changeInfo._number);
-          }
-        }
-
-        Collection<Account.Id> reviewersAccounts;
-        if (validOwnersForAttentionSet.isEmpty()) {
-          reviewersAccounts = Collections.emptyList();
-        } else {
-          reviewersAccounts =
-              Optional.ofNullable(ownersForAttentionSet)
-                  .map(DynamicItem::get)
-                  .filter(Objects::nonNull)
-                  .map(owners -> owners.addToAttentionSet(changeInfo, validOwnersForAttentionSet))
-                  .orElse(validOwnersForAttentionSet);
-        }
-
-        in.ignoreAutomaticAttentionSetRules = true;
-        in.addToAttentionSet =
-            ownersForAttentionSet.get().addToAttentionSet(changeInfo, reviewersAccounts).stream()
-                .map(
-                    (reviewer) ->
-                        new AttentionSetInput(
-                            reviewer.toString(), "Selected as member of the OWNERS file"))
-                .collect(Collectors.toList());
-=======
-import com.google.gerrit.extensions.api.changes.ChangeApi;
-import com.google.gerrit.server.project.NoSuchProjectException;
-
-import java.util.Collection;
->>>>>>> 10643ec4
-
-public interface ReviewerManager {
-
-	  public void addReviewers(
-		      NameKey projectNameKey, ChangeApi cApi, Collection<Account.Id> accountsIds)
-		      throws ReviewerManagerException, NoSuchProjectException;
+      throws ReviewerManagerException, NoSuchProjectException;
 }