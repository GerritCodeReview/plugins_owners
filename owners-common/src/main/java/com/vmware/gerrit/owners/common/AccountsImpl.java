--- conflicted
+++ resolved
@@ -103,13 +103,8 @@
   }
 
   private Set<Account.Id> findUserOrEmail(String nameOrEmail) {
-<<<<<<< HEAD
     try {
       Set<Id> accountIds = resolver.findAll(nameOrEmail);
-=======
-    try (ManualRequestContext ctx = oneOffRequestContext.open()) {
-      Set<Id> accountIds = resolver.findAll(ctx.getReviewDbProvider().get(), nameOrEmail);
->>>>>>> 37c69881
       if (accountIds.isEmpty()) {
         log.warn("User '{}' does not resolve to any account.", nameOrEmail);
         return accountIds;
