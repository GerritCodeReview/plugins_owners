// Copyright (C) 2017 The Android Open Source Project
//
// Licensed under the Apache License, Version 2.0 (the "License");
// you may not use this file except in compliance with the License.
// You may obtain a copy of the License at
//
// http://www.apache.org/licenses/LICENSE-2.0
//
// Unless required by applicable law or agreed to in writing, software
// distributed under the License is distributed on an "AS IS" BASIS,
// WITHOUT WARRANTIES OR CONDITIONS OF ANY KIND, either express or implied.
// See the License for the specific language governing permissions and
// limitations under the License.

package com.vmware.gerrit.owners.common;

import static com.google.gerrit.server.account.ExternalId.SCHEME_GERRIT;
import static com.google.gerrit.server.account.ExternalId.SCHEME_MAILTO;

import com.google.gerrit.common.errors.NoSuchGroupException;
import com.google.gerrit.reviewdb.client.Account;
import com.google.gerrit.reviewdb.client.Account.Id;
import com.google.gerrit.reviewdb.client.AccountGroup;
import com.google.gerrit.server.IdentifiedUser;
import com.google.gerrit.server.account.AccountCache;
import com.google.gerrit.server.account.AccountResolver;
import com.google.gerrit.server.account.AccountState;
import com.google.gerrit.server.account.ExternalId;
import com.google.gerrit.server.account.GroupCache;
import com.google.gerrit.server.account.GroupMembers;
import com.google.gerrit.server.group.InternalGroup;
import com.google.gerrit.server.project.NoSuchProjectException;
import com.google.gerrit.server.util.ManualRequestContext;
import com.google.gerrit.server.util.OneOffRequestContext;
import com.google.gwtorm.server.OrmException;
import com.google.inject.Inject;
import java.io.IOException;
import java.util.Collections;
import java.util.Objects;
import java.util.Optional;
import java.util.Set;
import java.util.stream.Collectors;
import org.eclipse.jgit.errors.ConfigInvalidException;
import org.slf4j.Logger;
import org.slf4j.LoggerFactory;

public class AccountsImpl implements Accounts {
  private static final Logger log = LoggerFactory.getLogger(AccountsImpl.class);

  private final AccountResolver resolver;
  private final AccountCache byId;
  private final GroupCache groupCache;
  private final GroupMembers.Factory groupMembers;
  private final IdentifiedUser adminUser;
  private final OneOffRequestContext oneOffRequestContext;

  @Inject
  public AccountsImpl(
      AccountResolver resolver,
      AccountCache byId,
      GroupCache groupCache,
      GroupMembers.Factory groupMembersFactory,
      OneOffRequestContext oneOffRequestContext,
      IdentifiedUser.GenericFactory userFactory) {
    this.resolver = resolver;
    this.byId = byId;
    this.groupCache = groupCache;
    this.groupMembers = groupMembersFactory;
    this.adminUser = userFactory.create(new Account.Id(1000000));
    this.oneOffRequestContext = oneOffRequestContext;
  }

  @Override
  public Set<Account.Id> find(String nameOrEmailOrGroup) {
    if (nameOrEmailOrGroup.startsWith(GROUP_PREFIX)) {
      return findAccountsInGroup(nameOrEmailOrGroup.substring(GROUP_PREFIX.length()));
    }
    return findUserOrEmail(nameOrEmailOrGroup);
  }

  private Set<Id> findAccountsInGroup(String groupNameOrUUID) {
    Optional<InternalGroup> group =
        groupCache
            .get(new AccountGroup.NameKey(groupNameOrUUID))
            .map(Optional::of)
            .orElse(groupCache.get(new AccountGroup.UUID(groupNameOrUUID)));

    if (!group.isPresent()) {
      log.warn("Group {} was not found", groupNameOrUUID);
      return Collections.emptySet();
    }

    try (ManualRequestContext ctx = oneOffRequestContext.openAs(adminUser.getAccountId())) {

      return groupMembers
          .create(adminUser)
          .listAccounts(group.get().getGroupUUID(), null)
          .stream()
          .map(Account::getId)
          .collect(Collectors.toSet());
    } catch (NoSuchGroupException | NoSuchProjectException | OrmException | IOException e) {
      log.error("Unable to list accounts in group " + group, e);
      return Collections.emptySet();
    }
  }

  private Set<Account.Id> findUserOrEmail(String nameOrEmail) {
<<<<<<< HEAD
    try {
      Set<Id> accountIds = resolver.findAll(nameOrEmail);
=======
    try (ManualRequestContext ctx = oneOffRequestContext.open()) {
      Set<Id> accountIds = resolver.findAll(ctx.getReviewDbProvider().get(), nameOrEmail);
>>>>>>> 1c7533b4
      if (accountIds.isEmpty()) {
        log.warn("User '{}' does not resolve to any account.", nameOrEmail);
        return accountIds;
      }

      Set<Id> activeAccountIds =
          accountIds.stream().filter(this::isActive).collect(Collectors.toSet());
      if (activeAccountIds.isEmpty()) {
        log.warn(
            "User '{}' resolves to {} accounts {}, but none of them are active",
            nameOrEmail,
            accountIds.size(),
            accountIds);
        return activeAccountIds;
      }

      Set<Id> fulllyMatchedAccountIds =
          activeAccountIds
              .stream()
              .filter(id -> isFullMatch(id, nameOrEmail))
              .collect(Collectors.toSet());
      if (fulllyMatchedAccountIds.isEmpty()) {
        log.warn(
            "User '{}' resolves to {} accounts {}, but does not correspond to any them",
            nameOrEmail,
            accountIds.size(),
            accountIds);
        return fulllyMatchedAccountIds;
      }

      return accountIds;
    } catch (OrmException | IOException | ConfigInvalidException e) {
      log.error("Error trying to resolve user " + nameOrEmail, e);
      return Collections.emptySet();
    }
  }

  private boolean isFullMatch(Account.Id id, String nameOrEmail) {
    AccountState account = byId.get(id);
<<<<<<< HEAD
    return Objects.toString(account.getAccount().getFullName(), "")
            .trim()
            .equalsIgnoreCase(nameOrEmail)
=======
    return isFullNameMatch(account, nameOrEmail)
>>>>>>> 1c7533b4
        || account
            .getExternalIds()
            .stream()
            .anyMatch(eid -> isEMailMatch(eid, nameOrEmail) || isUsernameMatch(eid, nameOrEmail));
  }

  private boolean isFullNameMatch(AccountState account, String fullName) {
    return Optional.ofNullable(account.getAccount().getFullName())
        .filter(n -> n.trim().equalsIgnoreCase(fullName))
        .isPresent();
  }

  private boolean isUsernameMatch(ExternalId externalId, String username) {
    return keySchemeRest(SCHEME_GERRIT, externalId.key())
        .filter(name -> name.equals(username))
        .isPresent();
  }

  private boolean isEMailMatch(ExternalId externalId, String email) {
    ExternalId.Key externalKey = externalId.key();
    return OptionalUtils.combine(
            Optional.ofNullable(externalId.email()).filter(mail -> mail.equalsIgnoreCase(email)),
            keySchemeRest(SCHEME_MAILTO, externalKey).filter(mail -> mail.equalsIgnoreCase(email)))
        .isPresent();
  }

  private boolean isActive(Account.Id accountId) {
    return byId.get(accountId).getAccount().isActive();
  }

  private Optional<String> keySchemeRest(String scheme, ExternalId.Key key) {
    if (scheme != null && key.isScheme(scheme)) {
      return Optional.of(key.get().substring(scheme.length() + 1));
    }
    return Optional.empty();
  }
}<|MERGE_RESOLUTION|>--- conflicted
+++ resolved
@@ -14,8 +14,8 @@
 
 package com.vmware.gerrit.owners.common;
 
-import static com.google.gerrit.server.account.ExternalId.SCHEME_GERRIT;
-import static com.google.gerrit.server.account.ExternalId.SCHEME_MAILTO;
+import static com.google.gerrit.server.account.externalids.ExternalId.SCHEME_GERRIT;
+import static com.google.gerrit.server.account.externalids.ExternalId.SCHEME_MAILTO;
 
 import com.google.gerrit.common.errors.NoSuchGroupException;
 import com.google.gerrit.reviewdb.client.Account;
@@ -25,9 +25,9 @@
 import com.google.gerrit.server.account.AccountCache;
 import com.google.gerrit.server.account.AccountResolver;
 import com.google.gerrit.server.account.AccountState;
-import com.google.gerrit.server.account.ExternalId;
 import com.google.gerrit.server.account.GroupCache;
 import com.google.gerrit.server.account.GroupMembers;
+import com.google.gerrit.server.account.externalids.ExternalId;
 import com.google.gerrit.server.group.InternalGroup;
 import com.google.gerrit.server.project.NoSuchProjectException;
 import com.google.gerrit.server.util.ManualRequestContext;
@@ -36,7 +36,6 @@
 import com.google.inject.Inject;
 import java.io.IOException;
 import java.util.Collections;
-import java.util.Objects;
 import java.util.Optional;
 import java.util.Set;
 import java.util.stream.Collectors;
@@ -105,13 +104,8 @@
   }
 
   private Set<Account.Id> findUserOrEmail(String nameOrEmail) {
-<<<<<<< HEAD
-    try {
+    try (ManualRequestContext ctx = oneOffRequestContext.open()) {
       Set<Id> accountIds = resolver.findAll(nameOrEmail);
-=======
-    try (ManualRequestContext ctx = oneOffRequestContext.open()) {
-      Set<Id> accountIds = resolver.findAll(ctx.getReviewDbProvider().get(), nameOrEmail);
->>>>>>> 1c7533b4
       if (accountIds.isEmpty()) {
         log.warn("User '{}' does not resolve to any account.", nameOrEmail);
         return accountIds;
@@ -151,13 +145,7 @@
 
   private boolean isFullMatch(Account.Id id, String nameOrEmail) {
     AccountState account = byId.get(id);
-<<<<<<< HEAD
-    return Objects.toString(account.getAccount().getFullName(), "")
-            .trim()
-            .equalsIgnoreCase(nameOrEmail)
-=======
     return isFullNameMatch(account, nameOrEmail)
->>>>>>> 1c7533b4
         || account
             .getExternalIds()
             .stream()
