--- conflicted
+++ resolved
@@ -3,11 +3,7 @@
 load("//:bazlets.bzl", "load_bazlets")
 
 load_bazlets(
-<<<<<<< HEAD
-    commit = "b084bd74743f4303971a2a057bcea4f3352ddf4e",
-=======
-    commit = "70d6ae0cee03c456fa4b32c807f3d13c032ef498",
->>>>>>> d2a60b01
+    commit = "d3bcb019a27ecbf214334c52322c487830a83cd3",
     #local_path = "/home/<user>/projects/bazlets",
 )
 
